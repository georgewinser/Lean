--- conflicted
+++ resolved
@@ -45,13 +45,10 @@
     <Reference Include="System.Xml" />
   </ItemGroup>
   <ItemGroup>
-<<<<<<< HEAD
     <Compile Include="OnBalanceVolume.cs" />
-=======
     <Compile Include="..\Common\Properties\SharedAssemblyInfo.cs">
       <Link>Properties\SharedAssemblyInfo.cs</Link>
     </Compile>
->>>>>>> 0162c6ab
     <Compile Include="WilliamsPercentR.cs" />
     <Compile Include="AroonOscillator.cs" />
     <Compile Include="AverageTrueRange.cs" />
